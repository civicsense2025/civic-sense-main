@tailwind base;
@tailwind components;
@tailwind utilities;

body {
  color: rgb(var(--foreground));
  background: rgb(var(--background));
  font-family: Helvetica, Arial, -apple-system, BlinkMacSystemFont, 'Segoe UI', 'Roboto', 'Oxygen', 'Ubuntu', 'Cantarell', sans-serif;
  font-feature-settings: 'rlig' 1, 'calt' 1;
}

.text-balance {
  text-wrap: balance;
}

/* WCAG 2.2 AA Compliant Color System */
:root {
  /* Light mode colors - All meet 4.5:1+ contrast ratio */
  --background: 255 255 255;
  --foreground: 15 23 42;                    /* slate-900 - 17.85:1 ratio */
  --foreground-secondary: 51 65 85;          /* slate-700 - 10.35:1 ratio */
  --foreground-tertiary: 71 85 105;          /* slate-600 - 7.58:1 ratio */
  --foreground-muted: 100 116 139;           /* slate-500 - 4.83:1 ratio (large text only) */
  
  --card: 255 255 255;
  --card-foreground: 15 23 42;
  
  --popover: 255 255 255;
  --popover-foreground: 15 23 42;
  
  --primary: 30 64 175;                      /* blue-800 - 8.72:1 ratio */
  --primary-foreground: 255 255 255;
  
  --secondary: 248 250 252;                  /* slate-50 */
  --secondary-foreground: 51 65 85;          /* slate-700 */
  
  --muted: 248 250 252;                      /* slate-50 */
  --muted-foreground: 71 85 105;             /* slate-600 - 7.58:1 ratio */
  
  --accent: 248 250 252;                     /* slate-50 */
  --accent-foreground: 51 65 85;             /* slate-700 */
  
  --destructive: 220 38 38;                  /* red-600 - 4.83:1 ratio */
  --destructive-foreground: 255 255 255;
  
  --success: 22 101 52;                      /* green-800 - 7.13:1 ratio */
  --success-foreground: 255 255 255;
  
  --warning: 161 98 7;                       /* yellow-700 - 4.92:1 ratio */
  --warning-foreground: 255 255 255;
  
  --border: 226 232 240;                     /* slate-200 */
  --input: 226 232 240;                      /* slate-200 */
  --ring: 30 64 175;                         /* blue-800 */
  --radius: 0.75rem;

  /* Apple-inspired spacing scale */
  --space-1: 0.25rem;
  --space-2: 0.5rem;
  --space-3: 0.75rem;
  --space-4: 1rem;
  --space-5: 1.25rem;
  --space-6: 1.5rem;
  --space-8: 2rem;
  --space-10: 2.5rem;
  --space-12: 3rem;
  --space-16: 4rem;
  --space-20: 5rem;
  --space-24: 6rem;

  /* Apple-like typography scale */
  --text-xs: 0.75rem;
  --text-sm: 0.875rem;
  --text-base: 1rem;
  --text-lg: 1.125rem;
  --text-xl: 1.25rem;
  --text-2xl: 1.5rem;
  --text-3xl: 1.875rem;
  --text-4xl: 2.25rem;
  --text-5xl: 3rem;
  --text-6xl: 3.75rem;
}

.dark {
  /* Dark mode colors - Pure black with varying opacity levels and gold accents */
  --background: 0 0 0;                       /* Pure black */
  --foreground: 255 255 255;                 /* Pure white - 21:1 ratio */
  --foreground-secondary: 229 229 229;       /* Light gray - 16.75:1 ratio */
  --foreground-tertiary: 212 212 212;        /* Medium gray - 13.28:1 ratio */
  --foreground-muted: 163 163 163;           /* Dark gray - 5.74:1 ratio */
  
  --card: 0 0 0;                             /* Pure black (same as background) */
  --card-foreground: 255 255 255;            /* Pure white */
  
  --popover: 0 0 0;                          /* Pure black */
  --popover-foreground: 255 255 255;         /* Pure white */
  
  --primary: 234 179 8;                      /* yellow-500 (gold) - 8.35:1 ratio */
  --primary-foreground: 0 0 0;               /* Pure black */
  
  --secondary: 0 0 0;                        /* Pure black */
  --secondary-foreground: 229 229 229;       /* Light gray */
  
  --muted: 0 0 0;                            /* Pure black */
  --muted-foreground: 212 212 212;           /* Medium gray - 13.28:1 ratio */
  
  --accent: 0 0 0;                           /* Pure black */
  --accent-foreground: 229 229 229;          /* Light gray */
  
  --destructive: 248 113 113;                /* red-400 - 6.45:1 ratio */
  --destructive-foreground: 0 0 0;           /* Pure black */
  
  --success: 74 222 128;                     /* green-400 - 10.25:1 ratio */
  --success-foreground: 0 0 0;               /* Pure black */
  
  --warning: 251 191 36;                     /* yellow-400 - 10.69:1 ratio */
  --warning-foreground: 0 0 0;               /* Pure black */
  
  --border: 64 64 64;                        /* Dark gray for subtle borders */
  --input: 32 32 32;                         /* Very dark gray for input backgrounds */
  --ring: 234 179 8;                         /* yellow-500 (gold) */
}

/* Clean base styles */
* {
  border-color: rgb(var(--border));
}

body {
  background-color: rgb(var(--background));
  color: rgb(var(--foreground));
  line-height: 1.6;
  letter-spacing: -0.011em;
}

/* Apple-inspired typography classes with WCAG compliance */
.apple-title-large {
  font-size: var(--text-6xl);
  font-weight: 700;
  line-height: 1.1;
  letter-spacing: -0.025em;
  color: rgb(var(--foreground));
}

.apple-title {
  font-size: var(--text-4xl);
  font-weight: 600;
  line-height: 1.2;
  letter-spacing: -0.02em;
  color: rgb(var(--foreground));
}

.apple-headline {
  font-size: var(--text-2xl);
  font-weight: 600;
  line-height: 1.3;
  letter-spacing: -0.015em;
  color: rgb(var(--foreground));
}

.apple-subheadline {
  font-size: var(--text-lg);
  font-weight: 500;
  line-height: 1.4;
  letter-spacing: -0.01em;
  color: rgb(var(--foreground-secondary));
}

.apple-body {
  font-size: var(--text-base);
  font-weight: 400;
  line-height: 1.6;
  letter-spacing: -0.005em;
  color: rgb(var(--foreground));
}

.apple-caption {
  font-size: var(--text-sm);
  font-weight: 400;
  line-height: 1.5;
  color: rgb(var(--foreground-secondary));
}

.apple-footnote {
  font-size: var(--text-xs);
  font-weight: 400;
  line-height: 1.4;
  color: rgb(var(--foreground-secondary));
}

/* Apple-inspired component styles */
.apple-card {
  background: rgba(255, 255, 255, 0.8);
  backdrop-filter: blur(20px);
  border: 1px solid rgba(255, 255, 255, 0.2);
  border-radius: var(--radius);
  box-shadow: 0 8px 32px rgba(0, 0, 0, 0.1);
  transition: all 0.3s ease;
}

.apple-card:hover {
  transform: translateY(-2px);
  box-shadow: 0 12px 40px rgba(0, 0, 0, 0.15);
  border-color: rgba(255, 255, 255, 0.3);
}

.apple-button-primary {
  background: linear-gradient(135deg, #1e40af 0%, #3730a3 100%);
  color: white;
  border: none;
  border-radius: var(--radius);
  padding: var(--space-3) var(--space-6);
  font-weight: 600;
  font-size: var(--text-base);
  transition: all 0.2s ease;
  box-shadow: 0 4px 12px rgba(30, 64, 175, 0.3);
}

.apple-button-primary:hover {
  transform: translateY(-1px);
  box-shadow: 0 6px 16px rgba(30, 64, 175, 0.4);
}

.apple-button-secondary {
  background: rgba(248, 250, 252, 0.8);
  color: rgb(51, 65, 85);
  border: 1px solid rgba(226, 232, 240, 0.8);
  border-radius: var(--radius);
  padding: var(--space-3) var(--space-6);
  font-weight: 500;
  font-size: var(--text-base);
  transition: all 0.2s ease;
  backdrop-filter: blur(10px);
}

.apple-button-secondary:hover {
  background: rgba(248, 250, 252, 1);
  border-color: rgba(203, 213, 225, 1);
  transform: translateY(-1px);
  box-shadow: 0 4px 12px rgba(0, 0, 0, 0.1);
}

/* Layout utilities */
.apple-container {
  max-width: 1200px;
  margin: 0 auto;
  padding: 0 var(--space-6);
}

.apple-section {
  padding: var(--space-20) 0;
}

.apple-grid {
  display: grid;
  grid-template-columns: repeat(auto-fit, minmax(300px, 1fr));
  gap: var(--space-8);
  align-items: start;
}

/* Enhanced prose styling with WCAG compliance */
.prose {
  color: rgb(var(--foreground));
}

.prose ul {
  list-style-type: none;
  padding-left: 1.5rem;
  space-y: 0.5rem;
  color: rgb(var(--foreground-secondary));
}

.prose ul li {
  position: relative;
  line-height: 1.75;
  margin-bottom: 0.5rem;
}

.prose ul li::before {
  content: "•";
  color: rgb(var(--primary));
  font-weight: bold;
  display: inline-block;
  width: 1em;
  margin-left: -1em;
}

.prose ol {
  list-style-type: decimal;
  list-style-position: inside;
  space-y: 0.5rem;
  color: rgb(var(--foreground-secondary));
}

.prose ol li {
  line-height: 1.75;
  margin-bottom: 0.5rem;
  padding-left: 0.5rem;
}

.prose ol li::before {
  color: rgb(var(--primary));
  font-weight: bold;
}

.prose strong {
  font-weight: 600;
  color: rgb(var(--foreground));
}

/* Apple-like animations */
.apple-animate-in {
  animation: apple-fade-in 0.6s ease-out;
}

.apple-slide-up {
  animation: apple-slide-up 0.8s ease-out;
}

.apple-scale-in {
  animation: apple-scale-in 0.5s ease-out;
}

@keyframes apple-fade-in {
  from {
    opacity: 0;
    transform: translateY(20px);
  }
  to {
    opacity: 1;
    transform: translateY(0);
  }
}

@keyframes apple-slide-up {
  from {
    opacity: 0;
    transform: translateY(40px);
  }
  to {
    opacity: 1;
    transform: translateY(0);
  }
}

@keyframes apple-scale-in {
  from {
    opacity: 0;
    transform: scale(0.95);
  }
  to {
    opacity: 1;
    transform: scale(1);
  }
}

/* WCAG compliant focus states */
.apple-focus:focus-visible {
  outline: 2px solid rgb(var(--ring));
  outline-offset: 2px;
  border-radius: var(--radius);
}

/* Remove default focus styles and apply accessible ones */
button:focus,
a:focus,
input:focus,
textarea:focus,
select:focus {
  outline: 2px solid rgb(var(--ring));
  outline-offset: 2px;
}

/* Apply custom focus to interactive elements */
button,
a,
input,
textarea,
select {
  @apply apple-focus;
}

/* Apple-like smooth scrolling */
html {
  scroll-behavior: smooth;
}

/* Remove default animations for users who prefer reduced motion */
@media (prefers-reduced-motion: reduce) {
  *,
  *::before,
  *::after {
    animation-duration: 0.01ms !important;
    animation-iteration-count: 1 !important;
    transition-duration: 0.01ms !important;
    scroll-behavior: auto !important;
  }

  .text-balance {
    text-wrap: auto;
  }
}

@layer utilities {
  .text-balance {
    text-wrap: balance;
  }
}

@layer base {
  * {
    @apply border-border;
  }
  body {
    @apply bg-background text-foreground;
  }
}

<<<<<<< HEAD
/* Prose styling for bullet points and lists */
@layer base {
  .prose ul {
    list-style-type: disc;
    margin-left: 1.5rem;
    margin-top: 0.5rem;
    margin-bottom: 0.5rem;
  }
  
  .prose ul li {
    margin-top: 0.25rem;
    margin-bottom: 0.25rem;
    padding-left: 0.25rem;
  }
  
  .prose ol {
    list-style-type: decimal;
    margin-left: 1.5rem;
    margin-top: 0.5rem;
    margin-bottom: 0.5rem;
  }
  
  .prose ol li {
    margin-top: 0.25rem;
    margin-bottom: 0.25rem;
    padding-left: 0.25rem;
  }
  
  .prose strong {
    font-weight: 600;
  }
}

/* Custom animations for interactive quiz elements */
@layer utilities {
  .animate-in {
    animation-fill-mode: both;
=======
/* Card typography using Helvetica/Arial */
.card-typography {
  font-family: Helvetica, Arial, 'Courier New', monospace;
}

.card-title {
  font-family: Helvetica, Arial, 'Courier New', monospace;
  font-weight: 700;
}

.card-content {
  font-family: Helvetica, Arial, 'Courier New', monospace;
  font-weight: 400;
  line-height: 1.6;
}

/* Enhanced prose styling for better readability with WCAG compliance */
@layer components {
  .prose ul {
    @apply list-disc list-inside space-y-2 text-slate-700 dark:text-slate-200;
  }

  .prose ul li {
    @apply leading-relaxed;
  }

  .prose ol {
    @apply list-decimal list-inside space-y-2 text-slate-700 dark:text-slate-200;
  }

  .prose ol li {
    @apply leading-relaxed;
  }

  .prose strong {
    @apply font-semibold text-slate-900 dark:text-slate-100;
  }
}

/* Enhanced animations */
@layer utilities {
  .animate-in {
    animation: slide-in-from-bottom 0.5s ease-out;
>>>>>>> 7b224840
  }

  .slide-in-from-top-2 {
    animation: slide-in-from-top-2 0.3s ease-out;
  }

  .slide-in-from-bottom-4 {
<<<<<<< HEAD
    animation: slide-in-from-bottom-4 0.5s ease-out;
=======
    animation: slide-in-from-bottom-4 0.4s ease-out;
>>>>>>> 7b224840
  }

  .slide-in-from-left {
    animation: slide-in-from-left 0.3s ease-out;
  }

  .slide-in-from-right {
    animation: slide-in-from-right 0.3s ease-out;
  }

  .slide-in-from-bottom {
<<<<<<< HEAD
    animation: slide-in-from-bottom 0.3s ease-out;
=======
    animation: slide-in-from-bottom 0.4s ease-out;
>>>>>>> 7b224840
  }

  .slide-in-from-top {
    animation: slide-in-from-top 0.3s ease-out;
  }

  .fade-in {
    animation: fade-in 0.5s ease-out;
  }

  .zoom-in {
    animation: zoom-in 0.3s ease-out;
  }

  .scale-102 {
    transform: scale(1.02);
  }

  .scale-101 {
    transform: scale(1.01);
  }

  .scale-98 {
    transform: scale(0.98);
  }
}

@keyframes slide-in-from-top-2 {
  from {
    opacity: 0;
    transform: translateY(-8px);
  }
  to {
    opacity: 1;
    transform: translateY(0);
  }
}

@keyframes slide-in-from-bottom-4 {
  from {
    opacity: 0;
    transform: translateY(16px);
  }
  to {
    opacity: 1;
    transform: translateY(0);
  }
}

@keyframes slide-in-from-left {
  from {
    opacity: 0;
    transform: translateX(-16px);
  }
  to {
    opacity: 1;
    transform: translateX(0);
  }
}

@keyframes slide-in-from-right {
  from {
    opacity: 0;
    transform: translateX(16px);
  }
  to {
    opacity: 1;
    transform: translateX(0);
  }
}

@keyframes slide-in-from-bottom {
  from {
    opacity: 0;
    transform: translateY(16px);
  }
  to {
    opacity: 1;
    transform: translateY(0);
  }
}

@keyframes slide-in-from-top {
  from {
    opacity: 0;
    transform: translateY(-16px);
  }
  to {
    opacity: 1;
    transform: translateY(0);
  }
}

@keyframes fade-in {
  from {
    opacity: 0;
  }
  to {
    opacity: 1;
  }
}

@keyframes zoom-in {
  from {
    opacity: 0;
<<<<<<< HEAD
    transform: scale(0.8);
=======
    transform: scale(0.95);
>>>>>>> 7b224840
  }
  to {
    opacity: 1;
    transform: scale(1);
  }
}

<<<<<<< HEAD
/* Smooth transitions for interactive elements */
button, .card, .quiz-option {
  transition-property: transform, opacity, background-color, border-color, color, box-shadow;
  transition-timing-function: cubic-bezier(0.4, 0, 0.2, 1);
  transition-duration: 200ms;
}

/* Enhanced hover effects */
=======
/* Enhanced interactive elements */
button, .card, .quiz-option {
  transition: all 0.2s ease-in-out;
}

>>>>>>> 7b224840
.group:hover .group-hover\:scale-105 {
  transform: scale(1.05);
}

<<<<<<< HEAD
/* Subtle pulse animation for urgent states */
@keyframes pulse-glow {
  0%, 100% {
    opacity: 1;
    box-shadow: 0 0 0 0 rgba(239, 68, 68, 0.4);
  }
  50% {
    opacity: 0.9;
    box-shadow: 0 0 0 4px rgba(239, 68, 68, 0);
=======
/* Pulse glow animation for special elements */
@keyframes pulse-glow {
  0%, 100% {
    box-shadow: 0 0 5px rgba(234, 179, 8, 0.5);
  }
  50% {
    box-shadow: 0 0 20px rgba(234, 179, 8, 0.8), 0 0 30px rgba(250, 204, 21, 0.6);
>>>>>>> 7b224840
  }
}

.animate-pulse-glow {
<<<<<<< HEAD
  animation: pulse-glow 2s infinite ease-in-out;
}
=======
  animation: pulse-glow 2s ease-in-out infinite;
}

/* Natural breathing glow animation for quiz buttons */
@keyframes breathe-glow {
  0%, 100% {
    box-shadow: 
      0 0 0 0 rgba(234, 179, 8, 0.4), 
      0 4px 16px rgba(0, 0, 0, 0.1),
      0 0 0 0 rgba(250, 204, 21, 0.3);
  }
  50% {
    box-shadow: 
      0 0 0 6px rgba(234, 179, 8, 0.3), 
      0 6px 20px rgba(234, 179, 8, 0.2),
      0 0 12px 2px rgba(250, 204, 21, 0.4);
  }
}

.animate-breathe-glow {
  animation: breathe-glow 3s ease-in-out infinite;
}

/* Dark mode enhanced glow with better visibility */
.dark .animate-breathe-glow {
  animation: breathe-glow-dark 3s ease-in-out infinite;
}

@keyframes breathe-glow-dark {
  0%, 100% {
    box-shadow: 
      0 0 0 0 rgba(234, 179, 8, 0.6), 
      0 4px 16px rgba(0, 0, 0, 0.4),
      0 0 0 0 rgba(250, 204, 21, 0.5);
  }
  50% {
    box-shadow: 
      0 0 0 6px rgba(234, 179, 8, 0.5), 
      0 6px 20px rgba(234, 179, 8, 0.4),
      0 0 16px 3px rgba(250, 204, 21, 0.6);
  }
}

/* WCAG Compliant Utility Classes */
@layer utilities {
  /* Primary text hierarchy - all WCAG AA compliant */
  .text-primary {
    color: rgb(var(--foreground));
  }
  
  .text-secondary {
    color: rgb(var(--foreground-secondary));
  }
  
  .text-tertiary {
    color: rgb(var(--foreground-tertiary));
  }
  
  .text-muted-accessible {
    color: rgb(var(--muted-foreground));
  }
  
  /* Interactive states */
  .text-interactive {
    color: rgb(var(--primary));
  }
  
  .text-interactive:hover {
    opacity: 0.8;
  }
  
  /* Status colors */
  .text-success {
    color: rgb(var(--success));
  }
  
  .text-warning {
    color: rgb(var(--warning));
  }
  
  .text-error {
    color: rgb(var(--destructive));
  }
}

/* Audio word highlighting styles */
.audio-highlight-wrapper {
  display: inline;
}

.audio-highlight-word {
  display: inline;
  position: relative;
  transition: all 0.2s ease;
  border-radius: 4px;
}

.audio-highlight-word.highlighting {
  background-color: #3b82f6;
  color: white;
  padding: 2px 4px;
  box-shadow: 0 2px 4px rgba(59, 130, 246, 0.3);
  transform: scale(1.05);
}

/* Dark mode adjustments */
.dark .audio-highlight-word.highlighting {
  background-color: #60a5fa;
  color: #1e293b;
  box-shadow: 0 2px 4px rgba(96, 165, 250, 0.3);
}

/* Subtle pulse animation for currently highlighted word */
@keyframes word-highlight-pulse {
  0% { box-shadow: 0 2px 4px rgba(59, 130, 246, 0.3); }
  50% { box-shadow: 0 4px 8px rgba(59, 130, 246, 0.5); }
  100% { box-shadow: 0 2px 4px rgba(59, 130, 246, 0.3); }
}

.audio-highlight-word.highlighting {
  animation: word-highlight-pulse 2s ease-in-out infinite;
}

/* Smooth transition when highlighting is removed */
.audio-highlight-word:not(.highlighting) {
  background-color: transparent;
  color: inherit;
  padding: 0;
  transform: scale(1);
}
>>>>>>> 7b224840
<|MERGE_RESOLUTION|>--- conflicted
+++ resolved
@@ -416,45 +416,6 @@
   }
 }
 
-<<<<<<< HEAD
-/* Prose styling for bullet points and lists */
-@layer base {
-  .prose ul {
-    list-style-type: disc;
-    margin-left: 1.5rem;
-    margin-top: 0.5rem;
-    margin-bottom: 0.5rem;
-  }
-  
-  .prose ul li {
-    margin-top: 0.25rem;
-    margin-bottom: 0.25rem;
-    padding-left: 0.25rem;
-  }
-  
-  .prose ol {
-    list-style-type: decimal;
-    margin-left: 1.5rem;
-    margin-top: 0.5rem;
-    margin-bottom: 0.5rem;
-  }
-  
-  .prose ol li {
-    margin-top: 0.25rem;
-    margin-bottom: 0.25rem;
-    padding-left: 0.25rem;
-  }
-  
-  .prose strong {
-    font-weight: 600;
-  }
-}
-
-/* Custom animations for interactive quiz elements */
-@layer utilities {
-  .animate-in {
-    animation-fill-mode: both;
-=======
 /* Card typography using Helvetica/Arial */
 .card-typography {
   font-family: Helvetica, Arial, 'Courier New', monospace;
@@ -498,7 +459,6 @@
 @layer utilities {
   .animate-in {
     animation: slide-in-from-bottom 0.5s ease-out;
->>>>>>> 7b224840
   }
 
   .slide-in-from-top-2 {
@@ -506,11 +466,7 @@
   }
 
   .slide-in-from-bottom-4 {
-<<<<<<< HEAD
-    animation: slide-in-from-bottom-4 0.5s ease-out;
-=======
     animation: slide-in-from-bottom-4 0.4s ease-out;
->>>>>>> 7b224840
   }
 
   .slide-in-from-left {
@@ -522,11 +478,7 @@
   }
 
   .slide-in-from-bottom {
-<<<<<<< HEAD
-    animation: slide-in-from-bottom 0.3s ease-out;
-=======
     animation: slide-in-from-bottom 0.4s ease-out;
->>>>>>> 7b224840
   }
 
   .slide-in-from-top {
@@ -632,11 +584,7 @@
 @keyframes zoom-in {
   from {
     opacity: 0;
-<<<<<<< HEAD
-    transform: scale(0.8);
-=======
     transform: scale(0.95);
->>>>>>> 7b224840
   }
   to {
     opacity: 1;
@@ -644,37 +592,15 @@
   }
 }
 
-<<<<<<< HEAD
-/* Smooth transitions for interactive elements */
-button, .card, .quiz-option {
-  transition-property: transform, opacity, background-color, border-color, color, box-shadow;
-  transition-timing-function: cubic-bezier(0.4, 0, 0.2, 1);
-  transition-duration: 200ms;
-}
-
-/* Enhanced hover effects */
-=======
 /* Enhanced interactive elements */
 button, .card, .quiz-option {
   transition: all 0.2s ease-in-out;
 }
 
->>>>>>> 7b224840
 .group:hover .group-hover\:scale-105 {
   transform: scale(1.05);
 }
 
-<<<<<<< HEAD
-/* Subtle pulse animation for urgent states */
-@keyframes pulse-glow {
-  0%, 100% {
-    opacity: 1;
-    box-shadow: 0 0 0 0 rgba(239, 68, 68, 0.4);
-  }
-  50% {
-    opacity: 0.9;
-    box-shadow: 0 0 0 4px rgba(239, 68, 68, 0);
-=======
 /* Pulse glow animation for special elements */
 @keyframes pulse-glow {
   0%, 100% {
@@ -682,15 +608,10 @@
   }
   50% {
     box-shadow: 0 0 20px rgba(234, 179, 8, 0.8), 0 0 30px rgba(250, 204, 21, 0.6);
->>>>>>> 7b224840
   }
 }
 
 .animate-pulse-glow {
-<<<<<<< HEAD
-  animation: pulse-glow 2s infinite ease-in-out;
-}
-=======
   animation: pulse-glow 2s ease-in-out infinite;
 }
 
@@ -821,4 +742,3 @@
   padding: 0;
   transform: scale(1);
 }
->>>>>>> 7b224840
