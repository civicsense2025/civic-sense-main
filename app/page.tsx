--- conflicted
+++ resolved
@@ -2,15 +2,8 @@
 
 import { useState, useEffect, Suspense } from "react"
 import { DailyCardStack } from "@/components/daily-card-stack"
-<<<<<<< HEAD
-import { CategoryCloud } from "@/components/category-cloud"
-import { TopicSearch } from "@/components/topic-search"
-import { DashboardStats } from "@/components/dashboard-stats"
-import type { CategoryType } from "@/lib/quiz-data"
-=======
 import { Calendar } from "@/components/calendar"
 import type { CategoryType, TopicMetadata } from "@/lib/quiz-data"
->>>>>>> 7b224840
 import { AuthDialog } from "@/components/auth/auth-dialog"
 import { useAuth } from "@/components/auth/auth-provider"
 import { UserMenu } from "@/components/auth/user-menu"
@@ -51,28 +44,6 @@
   }
 
   return (
-<<<<<<< HEAD
-    <>
-      <main className="flex flex-col items-center min-h-screen bg-gradient-to-br from-slate-100 to-slate-300 dark:from-slate-900 dark:to-slate-800 p-4 sm:p-6 md:p-8 selection:bg-primary/20">
-        <div className="w-full max-w-3xl mx-auto mb-8">
-          <div className="flex items-center justify-between mb-4">
-            <div className="flex-1"></div>
-            <div className="text-center">
-              <h1 className="text-3xl sm:text-4xl font-bold tracking-tight text-slate-900 dark:text-slate-50 mb-2">
-                CivicSense
-              </h1>
-              <p className="text-lg text-slate-700 dark:text-slate-300">
-                Your daily dose of civic engagement.
-              </p>
-            </div>
-            <div className="flex-1 flex justify-end">
-              {user && (
-                <DashboardStats className="animate-in slide-in-from-right duration-500" />
-              )}
-            </div>
-          </div>
-          <TopicSearch searchQuery={searchQuery} onSearchChange={setSearchQuery} />
-=======
     <>      
       <main className="min-h-screen bg-white dark:bg-slate-950">
         {/* Minimal header */}
@@ -97,7 +68,6 @@
                   />
             </div>
           </div>
->>>>>>> 7b224840
         </div>
 
         {/* Data Teaser - Show value proposition to all users */}
