--- conflicted
+++ resolved
@@ -1,15 +1,8 @@
 "use client"
 
-<<<<<<< HEAD
-import { Button } from "@/components/ui/button"
-import { type CategoryType } from "@/lib/quiz-data"
-import { useCanonicalCategories } from "@/lib/hooks/useCanonicalCategories"
-import { cn } from "@/lib/utils"
-=======
 import type { CategoryType } from "@/lib/quiz-data"
 import { Button } from "@/components/ui/button"
 import { X } from "lucide-react"
->>>>>>> 7b224840
 
 interface CategoryCloudProps {
   onSelectCategory: (category: CategoryType | null) => void
@@ -31,62 +24,7 @@
 }
 
 export function CategoryCloud({ onSelectCategory, selectedCategory, className }: CategoryCloudProps) {
-  const { getCanonicalCategories, isLoading, error } = useCanonicalCategories()
-  const categories = getCanonicalCategories()
-
-  if (isLoading) {
-    return (
-      <div className={cn("mb-6", className)}>
-        <h2 className="text-lg font-semibold mb-3 text-center">Topic Categories</h2>
-        <div className="flex flex-wrap gap-2 justify-center">
-          <div className="animate-pulse">
-            <div className="h-8 w-20 bg-gray-200 dark:bg-gray-700 rounded-full"></div>
-          </div>
-          {Array.from({ length: 6 }).map((_, i) => (
-            <div key={i} className="animate-pulse">
-              <div className="h-8 w-24 bg-gray-200 dark:bg-gray-700 rounded-full"></div>
-            </div>
-          ))}
-        </div>
-      </div>
-    )
-  }
-
-  if (error) {
-    return (
-      <div className={cn("mb-6", className)}>
-        <h2 className="text-lg font-semibold mb-3 text-center">Topic Categories</h2>
-        <div className="text-center text-sm text-muted-foreground">
-          Failed to load categories. Please try again later.
-        </div>
-      </div>
-    )
-  }
-
   return (
-<<<<<<< HEAD
-    <div className={cn("mb-6", className)}>
-      <h2 className="text-lg font-semibold mb-3 text-center">Topic Categories</h2>
-      <div className="flex flex-wrap gap-2 justify-center">
-        <Button
-          variant={selectedCategory === null ? "default" : "outline"}
-          size="sm"
-          className="rounded-full"
-          onClick={() => onSelectCategory(null)}
-        >
-          All Topics
-        </Button>
-        {categories.map((category) => (
-          <Button
-            key={category.name}
-            variant={selectedCategory === category.name ? "default" : "outline"}
-            size="sm"
-            className={cn(
-              "rounded-full",
-              selectedCategory === category.name && "bg-primary text-primary-foreground hover:bg-primary/90",
-            )}
-            onClick={() => onSelectCategory(category.name as CategoryType)}
-=======
     <div className={`space-y-4 ${className}`}>
       {/* Apple-style section header */}
       <div className="text-center space-y-2">
@@ -104,7 +42,6 @@
             onClick={() => onSelectCategory(null)}
             variant="outline"
             className="apple-button-secondary group inline-flex items-center space-x-2 px-4 py-2 rounded-full transition-all duration-200 hover:scale-105"
->>>>>>> 7b224840
           >
             <X className="w-4 h-4" />
             <span className="apple-caption font-medium">Clear Filter</span>
