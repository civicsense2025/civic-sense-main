--- conflicted
+++ resolved
@@ -20,32 +20,6 @@
 
   return (
     <div className={className}>
-<<<<<<< HEAD
-      <div className="flex items-center justify-between w-full max-w-7xl mx-auto px-4">
-        {/* Left side - Home link */}
-        <nav className="flex items-center">
-          <Link 
-            href="/" 
-            className="px-4 py-2 rounded-lg text-sm font-medium transition-colors hover:bg-slate-100 dark:hover:bg-slate-800"
-          >
-            Home
-          </Link>
-        </nav>
-
-        {/* Center - Logo */}
-        <div className="flex-1 flex justify-center">
-          <Link href="/" className="flex items-center space-x-2">
-            <span className="text-2xl font-bold bg-gradient-to-r from-blue-600 to-purple-600 bg-clip-text text-transparent">
-              CivicSense
-            </span>
-          </Link>
-        </div>
-
-        {/* Right side - Theme toggle and User menu */}
-        <div className="flex items-center space-x-2">
-          <ThemeToggle />
-          <UserMenu onSignInClick={onSignInClick} />
-=======
       {/* Unified header with integrated utility bar */}
       {showTopBar && showMainHeader && (
         <div className="w-full bg-white/95 dark:bg-slate-900/95 backdrop-blur-md border-b border-slate-200/60 dark:border-slate-700/60 sticky top-0 z-50">
@@ -93,7 +67,6 @@
               <UserMenu onSignInClick={onSignInClick} searchQuery="" onSearchChange={() => {}} />
             </div>
           </div>
->>>>>>> 7b224840
         </div>
       )}
 
