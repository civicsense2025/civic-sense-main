--- conflicted
+++ resolved
@@ -2,11 +2,7 @@
 
 import type { QuizQuestion } from "@/lib/quiz-data"
 import { Button } from "@/components/ui/button"
-<<<<<<< HEAD
-import { CheckCircle, XCircle, ExternalLink, Trophy, Target, Clock, Zap } from "lucide-react"
-=======
 import { CheckCircle, XCircle, ExternalLink, Trophy, Target, Clock, Zap, Eye, EyeOff } from "lucide-react"
->>>>>>> 7b224840
 import confetti from "canvas-confetti"
 import { useEffect, useState } from "react"
 import { SocialShare } from "@/components/social-share"
@@ -14,8 +10,6 @@
 import { cn } from "@/lib/utils"
 import { Progress } from "@/components/ui/progress"
 import { QuestionFeedback } from "./question-feedback"
-<<<<<<< HEAD
-=======
 import { AchievementNotification } from "@/components/achievement-notification"
 import { useAuth } from "@/components/auth/auth-provider"
 import { updateEnhancedProgress, type Achievement } from "@/lib/enhanced-gamification"
@@ -25,7 +19,6 @@
 import { PremiumDataTeaser } from "@/components/premium-data-teaser"
 import { SourceMetadataCard } from "@/components/source-metadata-card"
 
->>>>>>> 7b224840
 
 interface UserAnswer {
   questionId: number
@@ -51,45 +44,6 @@
   const [topicTitle, setTopicTitle] = useState("Civic Quiz")
   const [showStats, setShowStats] = useState(false)
   const [animatedScore, setAnimatedScore] = useState(0)
-<<<<<<< HEAD
-
-  // Calculate additional stats
-  const averageTime = Math.round(userAnswers.reduce((sum, answer) => sum + answer.timeSpent, 0) / userAnswers.length)
-  const fastestAnswer = Math.min(...userAnswers.map(a => a.timeSpent))
-  const streak = calculateLongestStreak(userAnswers)
-  const totalTime = userAnswers.reduce((sum, answer) => sum + answer.timeSpent, 0)
-
-  function calculateLongestStreak(answers: UserAnswer[]): number {
-    let maxStreak = 0
-    let currentStreak = 0
-    
-    answers.forEach(answer => {
-      if (answer.isCorrect) {
-        currentStreak++
-        maxStreak = Math.max(maxStreak, currentStreak)
-      } else {
-        currentStreak = 0
-      }
-    })
-    
-    return maxStreak
-  }
-
-  // Load topic title
-  useEffect(() => {
-    const loadTopicTitle = async () => {
-      try {
-        const topic = await dataService.getTopicById(topicId)
-        setTopicTitle(topic?.topic_title || "Civic Quiz")
-      } catch (error) {
-        console.error('Error loading topic title:', error)
-        setTopicTitle("Civic Quiz")
-      }
-    }
-
-    loadTopicTitle()
-  }, [topicId])
-=======
   const [newAchievements, setNewAchievements] = useState<Achievement[]>([])
   const [levelUpInfo, setLevelUpInfo] = useState<{ newLevel: number; xpGained: number } | undefined>(undefined)
   const [showAchievements, setShowAchievements] = useState(false)
@@ -224,7 +178,6 @@
 
     saveQuizAndUpdateProgress()
   }, [user, topicId, topicTitle, correctAnswers, totalQuestions, totalTime, isPerfectScore, userAnswers, questions, progressUpdated])
->>>>>>> 7b224840
 
   // Animate score counter
   useEffect(() => {
@@ -239,8 +192,6 @@
         setAnimatedScore(score)
         clearInterval(timer)
         setShowStats(true)
-<<<<<<< HEAD
-=======
         
         // Trigger confetti for good scores
         if (score >= 80) {
@@ -252,7 +203,6 @@
             })
           }, 500)
         }
->>>>>>> 7b224840
       } else {
         setAnimatedScore(Math.round(current))
       }
@@ -261,25 +211,11 @@
     return () => clearInterval(timer)
   }, [score])
 
-<<<<<<< HEAD
-  useEffect(() => {
-    // Enhanced confetti based on performance
-    if (score >= 70) {
-      const duration = isPerfectScore ? 5000 : 3000
-      const animationEnd = Date.now() + duration
-      const defaults = { 
-        startVelocity: isPerfectScore ? 45 : 30, 
-        spread: 360, 
-        ticks: isPerfectScore ? 100 : 60, 
-        zIndex: 0 
-      }
-=======
   // Confetti effect for perfect scores
   useEffect(() => {
     if (isPerfectScore && animatedScore === score) {
       const duration = 3000
       const end = Date.now() + duration
->>>>>>> 7b224840
 
       function randomInRange(min: number, max: number) {
         return Math.random() * (max - min) + min
@@ -293,36 +229,6 @@
           return
         }
 
-<<<<<<< HEAD
-        const particleCount = (isPerfectScore ? 100 : 50) * (timeLeft / duration)
-
-        // Multiple confetti bursts for perfect score
-        if (isPerfectScore) {
-          confetti({
-            ...defaults,
-            particleCount,
-            origin: { x: randomInRange(0.1, 0.3), y: randomInRange(0, 0.2) },
-            colors: ['#FFD700', '#FFA500', '#FF6347']
-          })
-          confetti({
-            ...defaults,
-            particleCount,
-            origin: { x: randomInRange(0.7, 0.9), y: randomInRange(0, 0.2) },
-            colors: ['#32CD32', '#00FF00', '#ADFF2F']
-          })
-        } else {
-          confetti({
-            ...defaults,
-            particleCount,
-            origin: { x: randomInRange(0.1, 0.3), y: randomInRange(0, 0.2) },
-          })
-          confetti({
-            ...defaults,
-            particleCount,
-            origin: { x: randomInRange(0.7, 0.9), y: randomInRange(0, 0.2) },
-          })
-        }
-=======
         const particleCount = 50 * (timeLeft / duration)
 
         confetti({
@@ -343,16 +249,11 @@
             y: Math.random() - 0.2
           }
         })
->>>>>>> 7b224840
       }, 250)
 
       return () => clearInterval(interval)
     }
-<<<<<<< HEAD
-  }, [score, isPerfectScore])
-=======
   }, [isPerfectScore, animatedScore, score])
->>>>>>> 7b224840
 
   const getSelectedAnswerText = (question: QuizQuestion, answerKey: string): string => {
     const optionMap: Record<string, string> = {
@@ -400,160 +301,7 @@
     setLevelUpInfo(undefined)
   }
 
-  const getScoreColor = () => {
-    if (score >= 90) return "text-green-600"
-    if (score >= 70) return "text-blue-600"
-    if (score >= 50) return "text-yellow-600"
-    return "text-red-600"
-  }
-
-  const getScoreBadge = () => {
-    if (isPerfectScore) return { emoji: "🏆", text: "Perfect!", color: "bg-yellow-100 text-yellow-800 border-yellow-300" }
-    if (score >= 90) return { emoji: "🌟", text: "Excellent!", color: "bg-green-100 text-green-800 border-green-300" }
-    if (score >= 70) return { emoji: "👏", text: "Great job!", color: "bg-blue-100 text-blue-800 border-blue-300" }
-    if (score >= 50) return { emoji: "👍", text: "Good effort!", color: "bg-yellow-100 text-yellow-800 border-yellow-300" }
-    return { emoji: "📚", text: "Keep learning!", color: "bg-red-100 text-red-800 border-red-300" }
-  }
-
-  const badge = getScoreBadge()
-
-  const getPerformanceMessage = () => {
-    if (score >= 95) return "🎉 Outstanding! You're a civic expert!"
-    if (score >= 90) return "🌟 Excellent work! You really know your stuff!"
-    if (score >= 80) return "👏 Great job! You have a solid understanding!"
-    if (score >= 70) return "👍 Good work! Keep learning and improving!"
-    if (score >= 50) return "📚 Not bad! There's room for improvement!"
-    return "💪 Keep practicing! Every expert was once a beginner!"
-  }
-
-  const formatTime = (seconds: number) => {
-    if (seconds < 60) return `${seconds}s`
-    const minutes = Math.floor(seconds / 60)
-    const remainingSeconds = seconds % 60
-    return `${minutes}m ${remainingSeconds}s`
-  }
-
   return (
-<<<<<<< HEAD
-    <div className="flex flex-col h-full animate-in fade-in duration-1000">
-      {/* Header */}
-      <div className="text-center mb-6">
-        <h2 className="text-2xl font-bold mb-2 animate-in slide-in-from-top duration-500">Quiz Results</h2>
-      </div>
-
-      {/* Two-column layout */}
-      <div className="flex-grow grid grid-cols-1 lg:grid-cols-2 gap-6 min-h-0">
-        {/* Left Column: Stats and Score */}
-        <div className="flex flex-col space-y-6">
-          {/* Animated score circle */}
-          <div className="text-center">
-            <div className="relative inline-flex items-center justify-center w-32 h-32 mb-4">
-              <div className="absolute inset-0">
-                <Progress 
-                  value={animatedScore} 
-                  className="w-full h-full rounded-full transform rotate-90"
-                />
-              </div>
-              <div className={cn(
-                "text-4xl font-bold transition-all duration-500",
-                getScoreColor(),
-                animatedScore === score && "scale-110"
-              )}>
-                {animatedScore}%
-              </div>
-            </div>
-
-            <p className="text-lg mb-4 animate-in slide-in-from-bottom duration-700 delay-300">
-              {getPerformanceMessage()}
-            </p>
-
-            {/* Score badge */}
-            <div className={cn(
-              "inline-flex items-center px-4 py-2 rounded-full border-2 font-medium animate-in zoom-in duration-500 delay-500",
-              badge.color
-            )}>
-              <span className="text-2xl mr-2">{badge.emoji}</span>
-              {badge.text}
-            </div>
-          </div>
-
-          {/* Performance message */}
-          {isPerfectScore ? (
-            <div className="p-4 bg-gradient-to-r from-yellow-100 to-orange-100 dark:from-yellow-900/30 dark:to-orange-900/30 text-yellow-800 dark:text-yellow-200 rounded-lg animate-in slide-in-from-bottom duration-700 delay-700">
-              <div className="flex items-center justify-center">
-                <Trophy className="w-6 h-6 mr-2" />
-                <span className="font-bold">Perfect score! You're a civic champion! 🎉</span>
-              </div>
-            </div>
-          ) : score >= 70 ? (
-            <div className="p-3 bg-green-100 dark:bg-green-900/30 text-green-800 dark:text-green-200 rounded-lg animate-in slide-in-from-bottom duration-700 delay-700">
-              Great job! You've mastered this topic! 👏
-            </div>
-          ) : score >= 50 ? (
-            <div className="p-3 bg-yellow-100 dark:bg-yellow-900/30 text-yellow-800 dark:text-yellow-200 rounded-lg animate-in slide-in-from-bottom duration-700 delay-700">
-              Good effort! Review the questions you missed and try again.
-            </div>
-          ) : (
-            <div className="p-3 bg-red-100 dark:bg-red-900/30 text-red-800 dark:text-red-200 rounded-lg animate-in slide-in-from-bottom duration-700 delay-700">
-              Keep learning! Review the material and try again.
-            </div>
-          )}
-
-          {/* Stats section */}
-          {showStats && (
-            <div className="grid grid-cols-2 gap-4 animate-in slide-in-from-bottom duration-500 delay-1000">
-              <div className="bg-card p-4 rounded-lg border">
-                <div className="flex items-center justify-center mb-2">
-                  <Clock className="w-5 h-5 mr-2 text-blue-600" />
-                  <span className="text-sm font-medium">Avg Time</span>
-                </div>
-                <div className="text-xl font-bold text-blue-600 text-center">{formatTime(averageTime)}</div>
-              </div>
-              
-              <div className="bg-card p-4 rounded-lg border">
-                <div className="flex items-center justify-center mb-2">
-                  <Zap className="w-5 h-5 mr-2 text-orange-600" />
-                  <span className="text-sm font-medium">Fastest</span>
-                </div>
-                <div className="text-xl font-bold text-orange-600 text-center">{formatTime(fastestAnswer)}</div>
-              </div>
-              
-              <div className="bg-card p-4 rounded-lg border">
-                <div className="flex items-center justify-center mb-2">
-                  <Target className="w-5 h-5 mr-2 text-green-600" />
-                  <span className="text-sm font-medium">Best Streak</span>
-                </div>
-                <div className="text-xl font-bold text-green-600 text-center">{streak}</div>
-              </div>
-              
-              <div className="bg-card p-4 rounded-lg border">
-                <div className="flex items-center justify-center mb-2">
-                  <Trophy className="w-5 h-5 mr-2 text-purple-600" />
-                  <span className="text-sm font-medium">Total Time</span>
-                </div>
-                <div className="text-xl font-bold text-purple-600 text-center">{formatTime(totalTime)}</div>
-              </div>
-            </div>
-          )}
-
-          {/* Social share */}
-          <div className="flex justify-center animate-in slide-in-from-bottom duration-500 delay-1200">
-            <SocialShare title={topicTitle} score={score} totalQuestions={totalQuestions} />
-          </div>
-
-          {/* Finish button */}
-          <div className="animate-in slide-in-from-bottom duration-500 delay-1500">
-            <Button onClick={onFinish} className="w-full rounded-xl transition-all duration-200 hover:scale-105">
-              Complete Quiz
-            </Button>
-          </div>
-        </div>
-
-        {/* Right Column: Question Summary */}
-        <div className="flex flex-col min-h-0">
-          <h3 className="font-semibold mb-4 animate-in slide-in-from-left duration-500 delay-500">Question Summary</h3>
-          <div className="flex-grow overflow-y-auto pr-2 space-y-4">
-=======
     <div className="min-h-screen bg-gradient-to-br from-slate-50 to-slate-100 dark:from-slate-950 dark:to-slate-900">
       <div className="max-w-4xl mx-auto px-4 py-8 space-y-8">
         {/* Header */}
@@ -646,43 +394,11 @@
           </div>
 
           <div className="space-y-4">
->>>>>>> 7b224840
             {questions.map((question, index) => {
               const userAnswer = userAnswers.find((a) => a.questionId === question.question_number)
               const isCorrect = userAnswer?.isCorrect || false
               const selectedAnswer = userAnswer?.answer || ""
               const timeSpent = userAnswer?.timeSpent || 0
-<<<<<<< HEAD
-
-              return (
-                <div 
-                  key={question.question_number} 
-                  className="border rounded-lg overflow-hidden animate-in slide-in-from-right duration-300"
-                  style={{ animationDelay: `${index * 50 + 800}ms` }}
-                >
-                  <div className="p-4 bg-card">
-                    <div className="flex items-start gap-3">
-                      <div className="mt-0.5 flex-shrink-0">
-                        {isCorrect ? (
-                          <CheckCircle className="h-5 w-5 text-green-500 animate-in zoom-in duration-300" />
-                        ) : (
-                          <XCircle className="h-5 w-5 text-red-500 animate-in zoom-in duration-300" />
-                        )}
-                      </div>
-                      <div className="flex-1 min-w-0">
-                        <div className="flex justify-between items-start mb-2">
-                          <p className="font-medium text-sm leading-relaxed">{question.question}</p>
-                          <div className="flex items-center text-xs text-muted-foreground ml-4 flex-shrink-0">
-                            <Clock className="w-3 h-3 mr-1" />
-                            {formatTime(timeSpent)}
-                          </div>
-                        </div>
-
-                        {/* Show user's answer and correct/incorrect status */}
-                        <div className="text-sm mb-3">
-                          {isCorrect ? (
-                            <p className="text-green-600 dark:text-green-400">
-=======
 
               return (
                 <div 
@@ -723,55 +439,11 @@
                         ) : (
                           <>
                             <p className="text-red-600 dark:text-red-400 text-sm">
->>>>>>> 7b224840
                               <span className="font-medium">Your answer:</span>{" "}
                               {question.question_type === "multiple_choice"
                                 ? getSelectedAnswerText(question, selectedAnswer)
                                 : selectedAnswer || "(no answer)"}
                             </p>
-<<<<<<< HEAD
-                          ) : (
-                            <>
-                              <p className="text-red-600 dark:text-red-400 mb-1">
-                                <span className="font-medium">Your answer:</span>{" "}
-                                {question.question_type === "multiple_choice"
-                                  ? getSelectedAnswerText(question, selectedAnswer)
-                                  : selectedAnswer || "(no answer)"}
-                              </p>
-                              <p className="text-green-600 dark:text-green-400">
-                                <span className="font-medium">Correct answer:</span>{" "}
-                                {question.question_type === "multiple_choice"
-                                  ? getSelectedAnswerText(question, question.correct_answer)
-                                  : question.correct_answer}
-                              </p>
-                            </>
-                          )}
-                        </div>
-
-                        {/* Explanation */}
-                        <div className="bg-slate-100 dark:bg-slate-800 p-3 rounded-md text-sm mb-3">
-                          <p className="leading-relaxed">{question.explanation}</p>
-                        </div>
-
-                        {/* Integrated sources */}
-                        {question.sources.length > 0 && (
-                          <div className="mt-2">
-                            <p className="text-xs text-muted-foreground mb-2">📚 Learn more:</p>
-                            <div className="space-y-1">
-                              {question.sources.map((source, idx) => (
-                                <a
-                                  key={idx}
-                                  href={source.url}
-                                  target="_blank"
-                                  rel="noopener noreferrer"
-                                  className="flex items-center text-xs text-primary hover:underline transition-all duration-200 hover:scale-105"
-                                >
-                                  <span className="truncate">{source.name}</span>
-                                  <ExternalLink className="h-3 w-3 ml-1 flex-shrink-0" />
-                                </a>
-                              ))}
-                            </div>
-=======
                             <p className="text-green-600 dark:text-green-400 text-sm">
                               <span className="font-medium">Correct answer:</span>{" "}
                               {question.question_type === "multiple_choice"
@@ -806,20 +478,8 @@
                                 compact={false}
                               />
                             ))}
->>>>>>> 7b224840
                           </div>
-                        )}
-
-                        {/* Question Feedback Component */}
-                        <div className="mt-4">
-                          <QuestionFeedback 
-                            questionId={question.question_number?.toString() || `${question.question_number}`}
-                            questionText={question.question}
-                          />
                         </div>
-<<<<<<< HEAD
-                      </div>
-=======
                       )}
 
                       {/* Question Feedback */}
@@ -828,7 +488,6 @@
                         questionText={question.question}
                         topicId={topicId}
                       />
->>>>>>> 7b224840
                     </div>
                   </div>
                 </div>
@@ -836,9 +495,6 @@
             })}
           </div>
         </div>
-<<<<<<< HEAD
-      </div>
-=======
 
         {/* Premium Data Teaser */}
         <PremiumDataTeaser 
@@ -870,7 +526,6 @@
           onClose={handleCloseAchievements}
         />
       )}
->>>>>>> 7b224840
     </div>
   )
 }