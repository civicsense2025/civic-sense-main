"use client"

import type { QuizQuestion } from "@/lib/quiz-data"
import { RadioGroup, RadioGroupItem } from "@/components/ui/radio-group"
import { Label } from "@/components/ui/label"
<<<<<<< HEAD
import { cn } from "@/lib/utils"
import { useState } from "react"
=======
import { cn, shuffleArray } from "@/lib/utils"
import { useState, useMemo, useEffect } from "react"
import { AudioControls } from "../audio-controls"
>>>>>>> 7b224840

interface TrueFalseQuestionProps {
  question: QuizQuestion
  selectedAnswer: string | null
  isSubmitted: boolean
  onSelectAnswer: (answer: string) => void
}

export function TrueFalseQuestion({ question, selectedAnswer, isSubmitted, onSelectAnswer }: TrueFalseQuestionProps) {
  const [hoveredOption, setHoveredOption] = useState<string | null>(null)
<<<<<<< HEAD

  const options = [
    { id: "true", label: "True", emoji: "✅" },
    { id: "false", label: "False", emoji: "❌" },
  ]

  return (
    <RadioGroup value={selectedAnswer || ""} onValueChange={onSelectAnswer} className="space-y-4">
      {options.map((option, index) => {
        const isCorrect = isSubmitted && option.id === question.correct_answer
        const isIncorrect = isSubmitted && selectedAnswer === option.id && option.id !== question.correct_answer
        const isSelected = selectedAnswer === option.id
        const isHovered = hoveredOption === option.id
=======
  const [keyboardHighlight, setKeyboardHighlight] = useState<string | null>(null)

  // Randomize True/False order once per question
  const randomizedOptions = useMemo(() => {
    const options = [
      { id: "True", label: "True", emoji: "✅", key: "T" },
      { id: "False", label: "False", emoji: "❌", key: "F" },
    ]
    
    // Shuffle the options to randomize their order
    return shuffleArray(options)
  }, [question.question]) // Re-randomize when question changes

  // Handle keyboard shortcuts
  useEffect(() => {
    const handleKeyDown = (event: KeyboardEvent) => {
      if (isSubmitted || event.target instanceof HTMLInputElement || event.target instanceof HTMLTextAreaElement) {
        return
      }

      const key = event.key.toUpperCase()
      if (key === 'T' || key === 'F') {
        event.preventDefault()
        const option = randomizedOptions.find(opt => opt.key === key)
        if (option) {
          setKeyboardHighlight(option.id)
          onSelectAnswer(option.id)
          
          // Clear highlight after a short delay
          setTimeout(() => setKeyboardHighlight(null), 200)
        }
      }
    }

    window.addEventListener('keydown', handleKeyDown)
    return () => window.removeEventListener('keydown', handleKeyDown)
  }, [randomizedOptions, isSubmitted, onSelectAnswer])

  const handleOptionClick = (optionId: string) => {
    if (isSubmitted) {
      console.log('True/false click blocked: already submitted')
      return
    }
    console.log('True/false option clicked:', optionId)
    onSelectAnswer(optionId)
  }

  return (
    <RadioGroup value={selectedAnswer || ""} onValueChange={onSelectAnswer} className="space-y-4">
      {randomizedOptions.map((option, index) => {
        const isCorrect = isSubmitted && option.id.toLowerCase() === question.correct_answer.toLowerCase()
        const isIncorrect = isSubmitted && selectedAnswer === option.id && option.id.toLowerCase() !== question.correct_answer.toLowerCase()
        const isSelected = selectedAnswer === option.id
        const isHovered = hoveredOption === option.id
        const isKeyboardHighlighted = keyboardHighlight === option.id
>>>>>>> 7b224840

        return (
          <div
            key={option.id}
            className={cn(
<<<<<<< HEAD
              "flex items-center space-x-3 rounded-xl border-2 p-6 transition-all duration-300 cursor-pointer group",
              "animate-in slide-in-from-left duration-300",
              isSubmitted && "cursor-default",
              isCorrect && "border-green-500 bg-green-50 dark:bg-green-900/20 scale-105 shadow-lg",
              isIncorrect && "border-red-500 bg-red-50 dark:bg-red-900/20 scale-95",
              !isSubmitted && isSelected && "border-primary bg-primary/5 scale-102 shadow-md",
              !isSubmitted && !isSelected && isHovered && "bg-slate-50 dark:bg-slate-800/50 scale-101 shadow-sm",
              !isSubmitted && !isSelected && !isHovered && "hover:bg-slate-100 dark:hover:bg-slate-800 hover:scale-101",
            )}
            style={{ animationDelay: `${index * 150}ms` }}
            onMouseEnter={() => !isSubmitted && setHoveredOption(option.id)}
            onMouseLeave={() => setHoveredOption(null)}
            onClick={() => !isSubmitted && onSelectAnswer(option.id)}
          >
            {/* Large emoji indicator */}
            <div className={cn(
              "text-4xl transition-all duration-300",
              isSelected && !isSubmitted && "scale-125",
              isHovered && !isSubmitted && "scale-110",
              isCorrect && "animate-bounce",
=======
              "flex items-center rounded-xl border-2 p-6 transition-all duration-300 cursor-pointer group relative",
              "animate-in slide-in-from-left duration-300",
              isSubmitted && "cursor-default",
              isCorrect && "border-green-500 bg-green-50 dark:bg-green-900/20 scale-105 shadow-lg",
              isIncorrect && "border-red-500 bg-red-50 dark:bg-red-900/20",
              !isSubmitted && isSelected && "border-blue-500 bg-blue-50 dark:bg-blue-900/20 scale-102 shadow-md",
              !isSubmitted && !isSelected && isHovered && "bg-slate-50 dark:bg-slate-800/50 scale-101 shadow-sm",
              !isSubmitted && !isSelected && !isHovered && "hover:bg-slate-100 dark:hover:bg-slate-800 hover:scale-101",
              isKeyboardHighlighted && "ring-2 ring-blue-400 ring-opacity-75"
            )}
            style={{ 
              animationDelay: `${index * 150}ms`,
              animationFillMode: 'both'
            }}
            onMouseEnter={() => !isSubmitted && setHoveredOption(option.id)}
            onMouseLeave={() => setHoveredOption(null)}
            onClick={() => handleOptionClick(option.id)}
          >
            {/* Number indicator on the left */}
            <div className={cn(
              "flex items-center justify-center w-10 h-10 rounded-full border-2 mr-4 transition-all duration-200 flex-shrink-0",
              isSelected && !isSubmitted && "bg-blue-500 border-blue-500 text-white scale-110",
              !isSelected && !isSubmitted && "border-slate-300 dark:border-slate-600 text-slate-600 dark:text-slate-400",
              isSubmitted && "opacity-50",
              isCorrect && "bg-green-500 border-green-500 text-white scale-110",
              isIncorrect && "bg-red-500 border-red-500 text-white",
              isHovered && !isSubmitted && !isSelected && "border-blue-400 text-blue-600 dark:text-blue-400 scale-105",
              isKeyboardHighlighted && "ring-2 ring-blue-400 ring-opacity-75"
            )}>
              <span className="text-sm font-bold">
                {index + 1}
              </span>
            </div>

            {/* Large emoji indicator */}
            <div className={cn(
              "text-4xl transition-all duration-300 mr-4",
              isSelected && !isSubmitted && "scale-125",
              isHovered && !isSubmitted && "scale-110",
>>>>>>> 7b224840
            )}>
              {option.emoji}
            </div>

<<<<<<< HEAD
=======
            {/* Hidden radio input for accessibility */}
>>>>>>> 7b224840
            <RadioGroupItem
              value={option.id}
              id={option.id}
              disabled={isSubmitted}
<<<<<<< HEAD
              className={cn(
                "transition-all duration-200",
                isCorrect && "text-green-500 border-green-500 scale-110",
                isIncorrect && "text-red-500 border-red-500",
                isSelected && !isSubmitted && "scale-110",
                isHovered && !isSubmitted && "scale-105",
              )}
            />
            
            <Label
              htmlFor={option.id}
              className={cn(
                "flex-grow cursor-pointer text-lg font-medium transition-all duration-200",
                isCorrect && "text-green-700 dark:text-green-300",
                isIncorrect && "text-red-700 dark:text-red-300",
                isSubmitted && "cursor-default",
                isSelected && !isSubmitted && "text-primary font-bold",
                isHovered && !isSubmitted && "text-primary",
              )}
            >
              {option.label}
            </Label>
            
            {/* Animated feedback icons */}
            {isCorrect && (
              <span className="text-green-600 text-2xl animate-in zoom-in duration-500 delay-200">
                🎉
              </span>
            )}
            {isIncorrect && (
              <span className="text-red-600 text-2xl animate-in zoom-in duration-500 delay-200">
                💔
              </span>
            )}
            
            {/* Selection indicator */}
            {isSelected && !isSubmitted && (
              <div className="w-3 h-3 bg-primary rounded-full opacity-80" />
=======
              className="sr-only"
            />
            
            {/* Option text with audio controls */}
            <div className="flex-grow flex items-center justify-between">
              <Label
                htmlFor={option.id}
                className={cn(
                  "cursor-pointer text-xl sm:text-2xl md:text-3xl font-medium transition-all duration-200 text-left flex-grow leading-relaxed",
                  isCorrect && "text-green-700 dark:text-green-300",
                  isIncorrect && "text-red-700 dark:text-red-300",
                  isSubmitted && "cursor-default",
                  isSelected && !isSubmitted && "text-blue-600 dark:text-blue-400 font-bold",
                  isHovered && !isSubmitted && "text-blue-600 dark:text-blue-400",
                )}
              >
                {option.label}
              </Label>
              
              {/* Audio controls for this option */}
              <div className="ml-3 opacity-0 group-hover:opacity-100 transition-opacity duration-200">
                <AudioControls 
                  text={option.label}
                  variant="minimal"
                  label={`${option.label} option`}
                />
              </div>
            </div>
            
            {/* Clean feedback indicators */}
            {isCorrect && (
              <div className="flex items-center text-green-600 ml-4">
                <div className="w-6 h-6 bg-green-500 rounded-full flex items-center justify-center">
                  <span className="text-white text-sm font-bold">✓</span>
                </div>
              </div>
            )}
            {isIncorrect && (
              <div className="flex items-center text-red-600 ml-4">
                <div className="w-6 h-6 bg-red-500 rounded-full flex items-center justify-center">
                  <span className="text-white text-sm font-bold">✗</span>
                </div>
              </div>
            )}
            
            {/* Selection indicator for non-submitted answers */}
            {isSelected && !isSubmitted && (
              <div className="w-3 h-3 bg-blue-500 rounded-full opacity-80 ml-4" />
            )}

            {/* Keyboard shortcut hint */}
            {!isSubmitted && (
              <div className={cn(
                "absolute top-2 right-2 opacity-0 group-hover:opacity-100 transition-opacity duration-200 hidden md:block",
                isSelected && "opacity-100"
              )}>
                <kbd className="px-1.5 py-0.5 text-xs font-mono bg-slate-100 dark:bg-slate-800 text-slate-700 dark:text-slate-200 rounded border">
                  {option.key}
                </kbd>
              </div>
>>>>>>> 7b224840
            )}
          </div>
        )
      })}
    </RadioGroup>
  )
}<|MERGE_RESOLUTION|>--- conflicted
+++ resolved
@@ -3,14 +3,9 @@
 import type { QuizQuestion } from "@/lib/quiz-data"
 import { RadioGroup, RadioGroupItem } from "@/components/ui/radio-group"
 import { Label } from "@/components/ui/label"
-<<<<<<< HEAD
-import { cn } from "@/lib/utils"
-import { useState } from "react"
-=======
 import { cn, shuffleArray } from "@/lib/utils"
 import { useState, useMemo, useEffect } from "react"
 import { AudioControls } from "../audio-controls"
->>>>>>> 7b224840
 
 interface TrueFalseQuestionProps {
   question: QuizQuestion
@@ -21,21 +16,6 @@
 
 export function TrueFalseQuestion({ question, selectedAnswer, isSubmitted, onSelectAnswer }: TrueFalseQuestionProps) {
   const [hoveredOption, setHoveredOption] = useState<string | null>(null)
-<<<<<<< HEAD
-
-  const options = [
-    { id: "true", label: "True", emoji: "✅" },
-    { id: "false", label: "False", emoji: "❌" },
-  ]
-
-  return (
-    <RadioGroup value={selectedAnswer || ""} onValueChange={onSelectAnswer} className="space-y-4">
-      {options.map((option, index) => {
-        const isCorrect = isSubmitted && option.id === question.correct_answer
-        const isIncorrect = isSubmitted && selectedAnswer === option.id && option.id !== question.correct_answer
-        const isSelected = selectedAnswer === option.id
-        const isHovered = hoveredOption === option.id
-=======
   const [keyboardHighlight, setKeyboardHighlight] = useState<string | null>(null)
 
   // Randomize True/False order once per question
@@ -91,34 +71,11 @@
         const isSelected = selectedAnswer === option.id
         const isHovered = hoveredOption === option.id
         const isKeyboardHighlighted = keyboardHighlight === option.id
->>>>>>> 7b224840
 
         return (
           <div
             key={option.id}
             className={cn(
-<<<<<<< HEAD
-              "flex items-center space-x-3 rounded-xl border-2 p-6 transition-all duration-300 cursor-pointer group",
-              "animate-in slide-in-from-left duration-300",
-              isSubmitted && "cursor-default",
-              isCorrect && "border-green-500 bg-green-50 dark:bg-green-900/20 scale-105 shadow-lg",
-              isIncorrect && "border-red-500 bg-red-50 dark:bg-red-900/20 scale-95",
-              !isSubmitted && isSelected && "border-primary bg-primary/5 scale-102 shadow-md",
-              !isSubmitted && !isSelected && isHovered && "bg-slate-50 dark:bg-slate-800/50 scale-101 shadow-sm",
-              !isSubmitted && !isSelected && !isHovered && "hover:bg-slate-100 dark:hover:bg-slate-800 hover:scale-101",
-            )}
-            style={{ animationDelay: `${index * 150}ms` }}
-            onMouseEnter={() => !isSubmitted && setHoveredOption(option.id)}
-            onMouseLeave={() => setHoveredOption(null)}
-            onClick={() => !isSubmitted && onSelectAnswer(option.id)}
-          >
-            {/* Large emoji indicator */}
-            <div className={cn(
-              "text-4xl transition-all duration-300",
-              isSelected && !isSubmitted && "scale-125",
-              isHovered && !isSubmitted && "scale-110",
-              isCorrect && "animate-bounce",
-=======
               "flex items-center rounded-xl border-2 p-6 transition-all duration-300 cursor-pointer group relative",
               "animate-in slide-in-from-left duration-300",
               isSubmitted && "cursor-default",
@@ -158,59 +115,15 @@
               "text-4xl transition-all duration-300 mr-4",
               isSelected && !isSubmitted && "scale-125",
               isHovered && !isSubmitted && "scale-110",
->>>>>>> 7b224840
             )}>
               {option.emoji}
             </div>
 
-<<<<<<< HEAD
-=======
             {/* Hidden radio input for accessibility */}
->>>>>>> 7b224840
             <RadioGroupItem
               value={option.id}
               id={option.id}
               disabled={isSubmitted}
-<<<<<<< HEAD
-              className={cn(
-                "transition-all duration-200",
-                isCorrect && "text-green-500 border-green-500 scale-110",
-                isIncorrect && "text-red-500 border-red-500",
-                isSelected && !isSubmitted && "scale-110",
-                isHovered && !isSubmitted && "scale-105",
-              )}
-            />
-            
-            <Label
-              htmlFor={option.id}
-              className={cn(
-                "flex-grow cursor-pointer text-lg font-medium transition-all duration-200",
-                isCorrect && "text-green-700 dark:text-green-300",
-                isIncorrect && "text-red-700 dark:text-red-300",
-                isSubmitted && "cursor-default",
-                isSelected && !isSubmitted && "text-primary font-bold",
-                isHovered && !isSubmitted && "text-primary",
-              )}
-            >
-              {option.label}
-            </Label>
-            
-            {/* Animated feedback icons */}
-            {isCorrect && (
-              <span className="text-green-600 text-2xl animate-in zoom-in duration-500 delay-200">
-                🎉
-              </span>
-            )}
-            {isIncorrect && (
-              <span className="text-red-600 text-2xl animate-in zoom-in duration-500 delay-200">
-                💔
-              </span>
-            )}
-            
-            {/* Selection indicator */}
-            {isSelected && !isSubmitted && (
-              <div className="w-3 h-3 bg-primary rounded-full opacity-80" />
-=======
               className="sr-only"
             />
             
@@ -271,7 +184,6 @@
                   {option.key}
                 </kbd>
               </div>
->>>>>>> 7b224840
             )}
           </div>
         )
