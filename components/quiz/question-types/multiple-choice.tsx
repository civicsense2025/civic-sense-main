"use client"

import type { QuizQuestion } from "@/lib/quiz-data"
import { RadioGroup, RadioGroupItem } from "@/components/ui/radio-group"
import { Label } from "@/components/ui/label"
<<<<<<< HEAD
import { cn } from "@/lib/utils"
import { useState } from "react"
=======
import { cn, shuffleArray } from "@/lib/utils"
import { useState, useMemo, useEffect } from "react"

>>>>>>> 7b224840

interface MultipleChoiceQuestionProps {
  question: QuizQuestion
  selectedAnswer: string | null
  isSubmitted: boolean
  onSelectAnswer: (answer: string) => void
}

export function MultipleChoiceQuestion({
  question,
  selectedAnswer,
  isSubmitted,
  onSelectAnswer,
}: MultipleChoiceQuestionProps) {
  const [hoveredOption, setHoveredOption] = useState<string | null>(null)
<<<<<<< HEAD

  const options = [
    { id: "option_a", label: question.option_a },
    { id: "option_b", label: question.option_b },
    { id: "option_c", label: question.option_c },
    { id: "option_d", label: question.option_d },
  ].filter((option) => option.label) // Filter out undefined options

  return (
    <RadioGroup value={selectedAnswer || ""} onValueChange={onSelectAnswer} className="space-y-3">
      {options.map((option, index) => {
        const isCorrect = isSubmitted && option.id === question.correct_answer
        const isIncorrect = isSubmitted && selectedAnswer === option.id && option.id !== question.correct_answer
        const isSelected = selectedAnswer === option.id
        const isHovered = hoveredOption === option.id
=======
  const [keyboardHighlight, setKeyboardHighlight] = useState<string | null>(null)

  // Create and randomize options once per question
  const randomizedOptions = useMemo(() => {
    const options = [
      { id: "option_a", label: question.option_a },
      { id: "option_b", label: question.option_b },
      { id: "option_c", label: question.option_c },
      { id: "option_d", label: question.option_d },
    ].filter((option) => option.label) // Filter out undefined options

    // Shuffle the options to randomize their order
    return shuffleArray(options)
  }, [question.option_a, question.option_b, question.option_c, question.option_d])

  // Handle keyboard shortcuts
  useEffect(() => {
    const handleKeyDown = (event: KeyboardEvent) => {
      if (isSubmitted || event.target instanceof HTMLInputElement || event.target instanceof HTMLTextAreaElement) {
        return
      }

      const keyNumber = parseInt(event.key)
      if (keyNumber >= 1 && keyNumber <= randomizedOptions.length) {
        event.preventDefault()
        const option = randomizedOptions[keyNumber - 1]
        if (option && option.label) {
          setKeyboardHighlight(option.id)
          onSelectAnswer(option.label)
          
          // Clear highlight after a short delay
          setTimeout(() => setKeyboardHighlight(null), 200)
        }
      }
    }

    window.addEventListener('keydown', handleKeyDown)
    return () => window.removeEventListener('keydown', handleKeyDown)
  }, [randomizedOptions, isSubmitted, onSelectAnswer])

  const handleOptionClick = (optionId: string) => {
    if (isSubmitted) {
      console.log('Multiple choice click blocked: already submitted')
      return
    }
    
    const selectedOption = randomizedOptions.find(opt => opt.id === optionId)
    if (!selectedOption || !selectedOption.label) {
      console.log('Invalid option clicked:', optionId)
      return
    }
    
    console.log('Multiple choice option clicked:', selectedOption.label)
    
    // FIXED: Always select the option, don't toggle
    onSelectAnswer(selectedOption.label)
  }

  return (
    <RadioGroup value={selectedAnswer || ""} onValueChange={onSelectAnswer} className="space-y-3">
      {randomizedOptions.map((option, index) => {
        const isCorrect = isSubmitted && option.id === question.correct_answer
        const isIncorrect = isSubmitted && selectedAnswer === option.label && option.id !== question.correct_answer
        const isSelected = selectedAnswer === option.label
        const isHovered = hoveredOption === option.id
        const isKeyboardHighlighted = keyboardHighlight === option.id
>>>>>>> 7b224840

        return (
          <div
            key={option.id}
            className={cn(
<<<<<<< HEAD
              "flex items-center space-x-2 rounded-lg border p-4 transition-all duration-300 cursor-pointer group",
              "animate-in slide-in-from-left duration-300",
              isSubmitted && "cursor-default",
              isCorrect && "border-green-500 bg-green-50 dark:bg-green-900/20 scale-105 shadow-lg",
              isIncorrect && "border-red-500 bg-red-50 dark:bg-red-900/20 scale-95",
              !isSubmitted && isSelected && "border-primary bg-primary/5 scale-102 shadow-md",
              !isSubmitted && !isSelected && isHovered && "bg-slate-50 dark:bg-slate-800/50 scale-101 shadow-sm",
              !isSubmitted && !isSelected && !isHovered && "hover:bg-slate-100 dark:hover:bg-slate-800 hover:scale-101",
            )}
            style={{ animationDelay: `${index * 100}ms` }}
            onMouseEnter={() => !isSubmitted && setHoveredOption(option.id)}
            onMouseLeave={() => setHoveredOption(null)}
            onClick={() => !isSubmitted && onSelectAnswer(option.id)}
=======
              "flex items-center rounded-lg border p-4 transition-all duration-300 cursor-pointer group relative",
              "animate-in slide-in-from-left duration-300",
              isSubmitted && "cursor-default",
              isCorrect && "border-green-500 bg-green-50 dark:bg-green-900/20 scale-105 shadow-lg",
              isIncorrect && "border-red-500 bg-red-50 dark:bg-red-900/20",
              !isSubmitted && isSelected && "border-blue-500 bg-blue-50 dark:bg-blue-900/20 scale-102 shadow-md",
              !isSubmitted && !isSelected && isHovered && "bg-slate-50 dark:bg-slate-800/50 scale-101 shadow-sm",
              !isSubmitted && !isSelected && !isHovered && "hover:bg-slate-100 dark:hover:bg-slate-800 hover:scale-101",
              isKeyboardHighlighted && "ring-2 ring-blue-400 ring-opacity-75"
            )}
            style={{ 
              animationDelay: `${index * 150}ms`,
              animationFillMode: 'both'
            }}
            onMouseEnter={() => !isSubmitted && setHoveredOption(option.id)}
            onMouseLeave={() => setHoveredOption(null)}
            onClick={() => handleOptionClick(option.id)}
>>>>>>> 7b224840
          >
            {/* Number indicator on the left */}
            <div className={cn(
              "flex items-center justify-center w-8 h-8 rounded-full border-2 mr-4 transition-all duration-200 flex-shrink-0",
              isSelected && !isSubmitted && "bg-blue-500 border-blue-500 text-white scale-110",
              !isSelected && !isSubmitted && "border-slate-300 dark:border-slate-600 text-slate-600 dark:text-slate-400",
              isSubmitted && "opacity-50",
              isCorrect && "bg-green-500 border-green-500 text-white scale-110",
              isIncorrect && "bg-red-500 border-red-500 text-white",
              isHovered && !isSubmitted && !isSelected && "border-blue-400 text-blue-600 dark:text-blue-400 scale-105",
              isKeyboardHighlighted && "ring-2 ring-blue-400 ring-opacity-75"
            )}>
              <span className="text-sm font-bold">
                {index + 1}
              </span>
            </div>

            {/* Hidden radio input for accessibility */}
            <RadioGroupItem
              value={option.id}
              id={option.id}
              disabled={isSubmitted}
<<<<<<< HEAD
              className={cn(
                "transition-all duration-200",
                isCorrect && "text-green-500 border-green-500 scale-110",
                isIncorrect && "text-red-500 border-red-500",
                isSelected && !isSubmitted && "scale-110",
                isHovered && !isSubmitted && "scale-105",
              )}
            />
            <Label
              htmlFor={option.id}
              className={cn(
                "flex-grow cursor-pointer transition-all duration-200",
                isCorrect && "text-green-700 dark:text-green-300 font-medium",
                isIncorrect && "text-red-700 dark:text-red-300 font-medium",
                isSubmitted && "cursor-default",
                isSelected && !isSubmitted && "font-medium",
                isHovered && !isSubmitted && "text-primary",
              )}
            >
              {option.label}
            </Label>
            
            {/* Animated feedback icons */}
            {isCorrect && (
              <span className="text-green-600 text-xl animate-in zoom-in duration-500 delay-200">
                ✓
              </span>
            )}
            {isIncorrect && (
              <span className="text-red-600 text-xl animate-in zoom-in duration-500 delay-200">
                ✗
              </span>
            )}
            
            {/* Selection indicator */}
            {isSelected && !isSubmitted && (
              <div className="w-2 h-2 bg-primary rounded-full opacity-80" />
=======
              className="sr-only"
            />
            
            {/* Option text with audio controls */}
            <div className="flex-grow flex items-center justify-between">
              <Label
                htmlFor={option.id}
                className={cn(
                  "cursor-pointer transition-all duration-200 text-left flex-grow text-base sm:text-lg md:text-xl leading-relaxed",
                  isCorrect && "text-green-700 dark:text-green-300 font-medium",
                  isIncorrect && "text-red-700 dark:text-red-300 font-medium",
                  isSubmitted && "cursor-default",
                  isSelected && !isSubmitted && "font-medium text-blue-600 dark:text-blue-400",
                  isHovered && !isSubmitted && "text-blue-600 dark:text-blue-400",
                )}
              >
                {option.label}
              </Label>
              

            </div>
            
            {/* Clean feedback indicators */}
            {isCorrect && (
              <div className="flex items-center text-green-600 ml-4">
                <div className="w-6 h-6 bg-green-500 rounded-full flex items-center justify-center">
                  <span className="text-white text-sm font-bold">✓</span>
                </div>
              </div>
            )}
            {isIncorrect && (
              <div className="flex items-center text-red-600 ml-4">
                <div className="w-6 h-6 bg-red-500 rounded-full flex items-center justify-center">
                  <span className="text-white text-sm font-bold">✗</span>
                </div>
              </div>
            )}
            
            {/* Selection indicator for non-submitted answers */}
            {isSelected && !isSubmitted && (
              <div className="w-2 h-2 bg-blue-500 rounded-full opacity-80 ml-4" />
            )}

            {/* Keyboard shortcut hint */}
            {!isSubmitted && (
              <div className={cn(
                "absolute top-2 right-2 opacity-0 group-hover:opacity-100 transition-opacity duration-200 hidden md:block",
                isSelected && "opacity-100"
              )}>
                <kbd className="px-1.5 py-0.5 text-xs font-mono bg-slate-100 dark:bg-slate-800 text-slate-700 dark:text-slate-200 rounded border">
                  {index + 1}
                </kbd>
              </div>
>>>>>>> 7b224840
            )}
          </div>
        )
      })}
    </RadioGroup>
  )
}<|MERGE_RESOLUTION|>--- conflicted
+++ resolved
@@ -3,14 +3,9 @@
 import type { QuizQuestion } from "@/lib/quiz-data"
 import { RadioGroup, RadioGroupItem } from "@/components/ui/radio-group"
 import { Label } from "@/components/ui/label"
-<<<<<<< HEAD
-import { cn } from "@/lib/utils"
-import { useState } from "react"
-=======
 import { cn, shuffleArray } from "@/lib/utils"
 import { useState, useMemo, useEffect } from "react"
 
->>>>>>> 7b224840
 
 interface MultipleChoiceQuestionProps {
   question: QuizQuestion
@@ -26,23 +21,6 @@
   onSelectAnswer,
 }: MultipleChoiceQuestionProps) {
   const [hoveredOption, setHoveredOption] = useState<string | null>(null)
-<<<<<<< HEAD
-
-  const options = [
-    { id: "option_a", label: question.option_a },
-    { id: "option_b", label: question.option_b },
-    { id: "option_c", label: question.option_c },
-    { id: "option_d", label: question.option_d },
-  ].filter((option) => option.label) // Filter out undefined options
-
-  return (
-    <RadioGroup value={selectedAnswer || ""} onValueChange={onSelectAnswer} className="space-y-3">
-      {options.map((option, index) => {
-        const isCorrect = isSubmitted && option.id === question.correct_answer
-        const isIncorrect = isSubmitted && selectedAnswer === option.id && option.id !== question.correct_answer
-        const isSelected = selectedAnswer === option.id
-        const isHovered = hoveredOption === option.id
-=======
   const [keyboardHighlight, setKeyboardHighlight] = useState<string | null>(null)
 
   // Create and randomize options once per question
@@ -109,27 +87,11 @@
         const isSelected = selectedAnswer === option.label
         const isHovered = hoveredOption === option.id
         const isKeyboardHighlighted = keyboardHighlight === option.id
->>>>>>> 7b224840
 
         return (
           <div
             key={option.id}
             className={cn(
-<<<<<<< HEAD
-              "flex items-center space-x-2 rounded-lg border p-4 transition-all duration-300 cursor-pointer group",
-              "animate-in slide-in-from-left duration-300",
-              isSubmitted && "cursor-default",
-              isCorrect && "border-green-500 bg-green-50 dark:bg-green-900/20 scale-105 shadow-lg",
-              isIncorrect && "border-red-500 bg-red-50 dark:bg-red-900/20 scale-95",
-              !isSubmitted && isSelected && "border-primary bg-primary/5 scale-102 shadow-md",
-              !isSubmitted && !isSelected && isHovered && "bg-slate-50 dark:bg-slate-800/50 scale-101 shadow-sm",
-              !isSubmitted && !isSelected && !isHovered && "hover:bg-slate-100 dark:hover:bg-slate-800 hover:scale-101",
-            )}
-            style={{ animationDelay: `${index * 100}ms` }}
-            onMouseEnter={() => !isSubmitted && setHoveredOption(option.id)}
-            onMouseLeave={() => setHoveredOption(null)}
-            onClick={() => !isSubmitted && onSelectAnswer(option.id)}
-=======
               "flex items-center rounded-lg border p-4 transition-all duration-300 cursor-pointer group relative",
               "animate-in slide-in-from-left duration-300",
               isSubmitted && "cursor-default",
@@ -147,7 +109,6 @@
             onMouseEnter={() => !isSubmitted && setHoveredOption(option.id)}
             onMouseLeave={() => setHoveredOption(null)}
             onClick={() => handleOptionClick(option.id)}
->>>>>>> 7b224840
           >
             {/* Number indicator on the left */}
             <div className={cn(
@@ -170,45 +131,6 @@
               value={option.id}
               id={option.id}
               disabled={isSubmitted}
-<<<<<<< HEAD
-              className={cn(
-                "transition-all duration-200",
-                isCorrect && "text-green-500 border-green-500 scale-110",
-                isIncorrect && "text-red-500 border-red-500",
-                isSelected && !isSubmitted && "scale-110",
-                isHovered && !isSubmitted && "scale-105",
-              )}
-            />
-            <Label
-              htmlFor={option.id}
-              className={cn(
-                "flex-grow cursor-pointer transition-all duration-200",
-                isCorrect && "text-green-700 dark:text-green-300 font-medium",
-                isIncorrect && "text-red-700 dark:text-red-300 font-medium",
-                isSubmitted && "cursor-default",
-                isSelected && !isSubmitted && "font-medium",
-                isHovered && !isSubmitted && "text-primary",
-              )}
-            >
-              {option.label}
-            </Label>
-            
-            {/* Animated feedback icons */}
-            {isCorrect && (
-              <span className="text-green-600 text-xl animate-in zoom-in duration-500 delay-200">
-                ✓
-              </span>
-            )}
-            {isIncorrect && (
-              <span className="text-red-600 text-xl animate-in zoom-in duration-500 delay-200">
-                ✗
-              </span>
-            )}
-            
-            {/* Selection indicator */}
-            {isSelected && !isSubmitted && (
-              <div className="w-2 h-2 bg-primary rounded-full opacity-80" />
-=======
               className="sr-only"
             />
             
@@ -262,7 +184,6 @@
                   {index + 1}
                 </kbd>
               </div>
->>>>>>> 7b224840
             )}
           </div>
         )
